import deepmerge from 'deepmerge'
import collect from 'collect.js'
import { Plugin } from 'prosemirror-state'
import { keymap } from 'prosemirror-keymap'
import { inputRules } from 'prosemirror-inputrules'
import { EditorView, Decoration } from 'prosemirror-view'
import { Node as ProsemirrorNode } from 'prosemirror-model'
import { Editor } from './Editor'
import Node from './Node'
import Mark from './Mark'
import capitalize from './utils/capitalize'
import { Extensions } from './types'
import getTopNodeFromExtensions from './utils/getTopNodeFromExtensions'
import getNodesFromExtensions from './utils/getNodesFromExtensions'
import getMarksFromExtensions from './utils/getMarksFromExtensions'

export default class ExtensionManager {

  editor: Editor
  extensions: Extensions

  constructor(extensions: Extensions, editor: Editor) {
    this.editor = editor
    this.extensions = extensions

    this.extensions.forEach(extension => {
      this.resolveConfig(extension, 'name')
      this.resolveConfig(extension, 'defaults')
      this.resolveConfig(extension, 'topNode')
      this.resolveConfig(extension, 'schema', ['name', 'options'])

      editor.on('schemaCreated', () => {
        this.resolveConfig(extension, 'commands', ['name', 'options', 'editor', 'type'])
        this.resolveConfig(extension, 'inputRules', ['name', 'options', 'editor', 'type'])
        this.resolveConfig(extension, 'pasteRules', ['name', 'options', 'editor', 'type'])
        this.resolveConfig(extension, 'keys', ['name', 'options', 'editor', 'type'])
        this.resolveConfig(extension, 'plugins', ['name', 'options', 'editor', 'type'])

        if (extension.config.commands) {
          this.editor.registerCommands(extension.config.commands)
        }
      })
    })
  }

  resolveConfig(
    extension: Extension | Node | Mark,
    name: string,
    propValues: ('name' | 'options' | 'editor' | 'type')[] = []
  ) {
    if (!extension.configs[name]) {
      return
    }

    extension.config[name] = extension.configs[name]
      .reduce((accumulator, { stategy, value: rawValue }) => {
        const props: any = {}

        if (propValues.includes('name')) {
          props.name = extension.config.name
        }

        if (propValues.includes('options')) {
          props.options = deepmerge(extension.config.defaults, extension.options)
        }

        if (propValues.includes('editor')) {
          props.editor = this.editor
        }

        if (propValues.includes('type')) {
          props.type = extension.type === 'node'
            ? this.editor.schema.nodes[extension.config.name]
            : this.editor.schema.marks[extension.config.name]
        }

        const value = typeof rawValue === 'function'
          ? rawValue(props)
          : rawValue

        if (accumulator === undefined) {
          return value
        }

        if (stategy === 'overwrite') {
          return value
        }

        if (stategy === 'extend') {
          return deepmerge(accumulator, value)
        }

        return accumulator
      }, undefined)
  }

  get topNode() {
<<<<<<< HEAD
    return getTopNodeFromExtensions(this.extensions)
  }

  get nodes(): any {
    return getNodesFromExtensions(this.extensions)
  }

  get marks(): any {
    return getMarksFromExtensions(this.extensions)
=======
    const topNode = collect(this.extensions).firstWhere('config.topNode', true)

    if (topNode) {
      return topNode.config.name
    }
  }

  get nodes(): any {
    return collect(this.extensions)
      .where('type', 'node')
      .mapWithKeys((extension: Node) => [extension.config.name, extension.config.schema])
      .all()
  }

  get marks(): any {
    return collect(this.extensions)
      .where('type', 'mark')
      .mapWithKeys((extension: Mark) => [extension.config.name, extension.config.schema])
      .all()
>>>>>>> b4bb0579
  }

  get plugins(): Plugin[] {
    const plugins = collect(this.extensions)
      .flatMap(extension => extension.config.plugins)
      .filter(plugin => plugin)
      .toArray()

    return [
      ...plugins,
      ...this.keymaps,
      ...this.pasteRules,
      inputRules({ rules: this.inputRules }),
    ]
  }

  get inputRules(): any {
    return collect(this.extensions)
      .flatMap(extension => extension.config.inputRules)
      .filter(plugin => plugin)
      .toArray()
  }

  get pasteRules(): any {
    return collect(this.extensions)
      .flatMap(extension => extension.config.pasteRules)
      .filter(plugin => plugin)
      .toArray()
  }

  get keymaps() {
    return collect(this.extensions)
      .map(extension => extension.config.keys)
      .filter(keys => keys)
      .map(keys => keymap(keys))
      .toArray()
  }

  get nodeViews() {
    // const { renderer: Renderer } = this.editor

    // if (!Renderer || !Renderer.type) {
    //   return {}
    // }

    // const prop = `to${capitalize(Renderer.type)}`

    // return collect(this.extensions)
    //   .where('extensionType', 'node')
    //   .filter((extension: any) => extension.schema()[prop])
    //   .map((extension: any) => {
    //     return (
    //       node: ProsemirrorNode,
    //       view: EditorView,
    //       getPos: (() => number) | boolean,
    //       decorations: Decoration[],
    //     ) => {
    //       return new Renderer(extension.schema()[prop], {
    //         extension,
    //         editor: this.editor,
    //         node,
    //         getPos,
    //         decorations,
    //       })
    //     }
    //   })
    //   .all()

    return {}
  }

}<|MERGE_RESOLUTION|>--- conflicted
+++ resolved
@@ -6,6 +6,7 @@
 import { EditorView, Decoration } from 'prosemirror-view'
 import { Node as ProsemirrorNode } from 'prosemirror-model'
 import { Editor } from './Editor'
+import Extension from './Extension'
 import Node from './Node'
 import Mark from './Mark'
 import capitalize from './utils/capitalize'
@@ -94,18 +95,19 @@
       }, undefined)
   }
 
-  get topNode() {
-<<<<<<< HEAD
-    return getTopNodeFromExtensions(this.extensions)
-  }
-
-  get nodes(): any {
-    return getNodesFromExtensions(this.extensions)
-  }
-
-  get marks(): any {
-    return getMarksFromExtensions(this.extensions)
-=======
+  // get topNode() {
+  //   return getTopNodeFromExtensions(this.extensions)
+  // }
+
+  // get nodes(): any {
+  //   return getNodesFromExtensions(this.extensions)
+  // }
+  
+  // get marks(): any {
+  //   return getMarksFromExtensions(this.extensions)
+  // }
+
+  get topNode(): any {
     const topNode = collect(this.extensions).firstWhere('config.topNode', true)
 
     if (topNode) {
@@ -125,7 +127,6 @@
       .where('type', 'mark')
       .mapWithKeys((extension: Mark) => [extension.config.name, extension.config.schema])
       .all()
->>>>>>> b4bb0579
   }
 
   get plugins(): Plugin[] {
