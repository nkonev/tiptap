--- conflicted
+++ resolved
@@ -24,17 +24,10 @@
 // load all highlight.js languages
 import { lowlight } from 'lowlight'
 
-<<<<<<< HEAD
-// load specific languages only
-// import { lowlight } from 'lowlight/lib/core'
-// import javascript from 'highlight.js/lib/languages/javascript'
-// lowlight.registerLanguage('javascript', javascript)
-=======
 lowlight.registerLanguage('html', html)
 lowlight.registerLanguage('css', css)
 lowlight.registerLanguage('js', js)
 lowlight.registerLanguage('ts', ts)
->>>>>>> d5206961
 
 export default {
   components: {
